import setuptools

with open("README.md", "r") as fh:
    long_description = fh.read()

setuptools.setup(
    name="pybecker",
<<<<<<< HEAD
    version="1.0.3",
=======
    version="1.0.4",
>>>>>>> 40eec140
    author="Nicolas Berthel",
    author_email="contact@nicolasberthel.fr",
    install_requires=['pyserial>=3.4'],
    description="pybecker is a library to control becker RF shutters",
    long_description=long_description,
    long_description_content_type="text/markdown",
    url="https://github.com/nicolasberthel/pybecker",
    packages=setuptools.find_packages(),
    classifiers=[
        'Programming Language :: Python',
        'Development Status :: 5 - Production/Stable',
        'Natural Language :: English',
        'Environment :: Console',
        'Intended Audience :: Developers',
        "License :: OSI Approved :: MIT License",
        'Operating System :: OS Independent',
        'Topic :: Software Development :: Libraries :: Python Modules',
        'Topic :: System :: Hardware :: Hardware Drivers',
        'Topic :: Home Automation'
    ],
)<|MERGE_RESOLUTION|>--- conflicted
+++ resolved
@@ -5,11 +5,7 @@
 
 setuptools.setup(
     name="pybecker",
-<<<<<<< HEAD
-    version="1.0.3",
-=======
     version="1.0.4",
->>>>>>> 40eec140
     author="Nicolas Berthel",
     author_email="contact@nicolasberthel.fr",
     install_requires=['pyserial>=3.4'],
